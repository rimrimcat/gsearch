--- conflicted
+++ resolved
@@ -13,11 +13,7 @@
 use futures::StreamExt;
 use scraper::Selector;
 use serde::Deserialize;
-<<<<<<< HEAD
-use std::{collections::HashMap, error::Error, ffi::OsStr, sync::Arc, time::Instant};
-=======
 use std::{error::Error, ffi::OsStr, fs::read_to_string, sync::Arc, time::Instant};
->>>>>>> 3c97d267
 use tokio::spawn;
 
 #[derive(Debug, Deserialize)]
@@ -27,13 +23,8 @@
 }
 
 #[derive(Clone)]
-<<<<<<< HEAD
-pub struct TabWrapper {
-    pub tab: Arc<Tab>,
-=======
 pub struct PageWrapper {
     pub page: Page,
->>>>>>> 3c97d267
 }
 
 impl PageWrapper {
@@ -154,27 +145,17 @@
     Ok(())
 }
 
-<<<<<<< HEAD
-pub fn make_new_tab(browser: &Browser) -> Result<TabWrapper, Box<dyn Error + Send + Sync>> {
-    #[cfg(debug_assertions)]
-    println!("Creating new tab...");
+pub async fn make_new_tab(browser: &Browser) -> Result<PageWrapper, Box<dyn Error + Send + Sync>> {
+    #[cfg(debug_assertions)]
+    println!("Creating new page...");
     #[cfg(debug_assertions)]
     let start = Instant::now();
 
-    let custom_user_agent = get_chrome_rua();
-=======
-pub async fn make_new_tab(browser: &Browser) -> Result<PageWrapper, Box<dyn Error + Send + Sync>> {
-    #[cfg(debug_assertions)]
-    println!("Creating new page...");
-    #[cfg(debug_assertions)]
-    let start = Instant::now();
-
     let page = browser.new_page("chrome://version/").await?;
     #[cfg(debug_assertions)]
     println!("{}ms: Page created", start.elapsed().as_millis());
 
     inject_stealth(&page).await?;
->>>>>>> 3c97d267
 
     #[cfg(debug_assertions)]
     println!("Tab created in {}ms", start.elapsed().as_millis());
@@ -219,49 +200,5 @@
         start.elapsed().as_millis()
     );
 
-<<<<<<< HEAD
-    #[cfg(debug_assertions)]
-    println!("Tab created in {}ms", start.elapsed().as_millis());
-
-    Ok(TabWrapper::new(tab))
-}
-
-pub fn make_or_take_nth_tab(
-    browser: &Browser,
-    n: u16,
-) -> Result<TabWrapper, Box<dyn Error + Send + Sync>> {
-    #[cfg(debug_assertions)]
-    println!("Will make or take {}th tab...", n);
-    #[cfg(debug_assertions)]
-    let start = Instant::now();
-
-    let custom_user_agent = get_chrome_rua();
-
-    let mut headers = HashMap::new();
-    headers.insert("User-Agent", custom_user_agent);
-
-    // need to run this to get the tabs
-    let _ = browser.new_tab()?.close_target()?;
-
-    let tab;
-
-    if browser.get_tabs().lock().unwrap().len() > n as usize {
-        tab = browser.get_tabs().lock().unwrap()[n as usize - 1].clone();
-
-        #[cfg(debug_assertions)]
-        println!("Tab taken in {}ms", start.elapsed().as_millis());
-    } else {
-        tab = browser.new_tab()?;
-
-        #[cfg(debug_assertions)]
-        println!("Tab created in {}ms", start.elapsed().as_millis());
-    }
-
-    tab.set_extra_http_headers(headers)?;
-    tab.enable_stealth_mode()?;
-
-    Ok(TabWrapper::new(tab))
-=======
     Ok(PageWrapper::new(tab))
->>>>>>> 3c97d267
 }