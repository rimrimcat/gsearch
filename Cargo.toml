[package]
    edition = "2024"
    name    = "gsearch"
    version = "0.1.0"

[lib]
    crate-type = [
        "cdylib",
    ]

[dependencies]
<<<<<<< HEAD
    abi_stable = "0.11.1"
    anyrun-plugin = { path = "../../anyrun-plugin" }
    fake_user_agent = "0.2.1"
    futures = "0.3.31"
    headless_chrome = "1.0.17"
    reqwest = { version = "0.11.16", features = [
=======
    chromiumoxide = { version = "0.7.0", features = [
        "tokio-runtime",
    ] }
    fake_user_agent = "0.2.1"
    futures = "0.3.31"
    reqwest = { version = "0.12.15", features = [
>>>>>>> 3c97d267
        "blocking",
        "json",
    ] }
    ron = "0.8.0"
    scraper = "0.23.1"
    serde = { version = "1.0.160", features = [
        "derive",
    ] }
    sysinfo = "0.34.2"
    tempfile = "3.19.1"
    tokio = { version = "1.44.2", features = [
        "full",
    ] }<|MERGE_RESOLUTION|>--- conflicted
+++ resolved
@@ -9,21 +9,15 @@
     ]
 
 [dependencies]
-<<<<<<< HEAD
     abi_stable = "0.11.1"
     anyrun-plugin = { path = "../../anyrun-plugin" }
-    fake_user_agent = "0.2.1"
-    futures = "0.3.31"
-    headless_chrome = "1.0.17"
-    reqwest = { version = "0.11.16", features = [
-=======
     chromiumoxide = { version = "0.7.0", features = [
         "tokio-runtime",
     ] }
     fake_user_agent = "0.2.1"
     futures = "0.3.31"
-    reqwest = { version = "0.12.15", features = [
->>>>>>> 3c97d267
+    headless_chrome = "1.0.17"
+    reqwest = { version = "0.11.16", features = [
         "blocking",
         "json",
     ] }
